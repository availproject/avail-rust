--- conflicted
+++ resolved
@@ -15,11 +15,7 @@
 subxt = { version = "0.39.0", default-features = false, features = ["reconnecting-rpc-client", "jsonrpsee"] }
 subxt-core = { version = "0.39.0", default-features = false  }
 subxt-signer = { version = "0.39.0", default-features = false }
-<<<<<<< HEAD
 kate-recovery = {  git = "https://github.com/availproject/avail-core", default-features = false,  branch="mmp-integration", features = ["serde"] }
-=======
-kate-recovery = {  git = "https://github.com/availproject/avail-core", default-features = false, tag = "core-node-7", features = ["serde"] }
->>>>>>> a051c2e4
 serde = { version = "1.0.195", features = ["derive", ] }
 serde_json = { version = "1.0.124", features = ["raw_value"] }
 codec = { package = "parity-scale-codec", version = "3", default-features = false, features = [
@@ -28,19 +24,12 @@
 	"bit-vec",
 ] }
 scale-info = { version = "2.5.0", features = ["bit-vec"] }
-<<<<<<< HEAD
 avail-core = {  git = "https://github.com/availproject/avail-core", default-features = false, branch="mmp-integration", features = ["serde", "runtime", "std"] }
 kate = {  git = "https://github.com/availproject/avail-core", branch="mmp-integration", features = ["std"] }
 hex = { version = "0.4" }
 base58 = { version = "0.2.0" }
 poly-multiproof = { git = "https://github.com/aphoh/poly-multiproof", ref="494468b86ac8e16dca21d465d921990c578eaad3", default-features = false, features = ['ark-bls12-381', "blst"]}
-sp-core = { git = "https://github.com/availproject/polkadot-sdk.git", tag = "polkadot-1.7.1-patch-10", default-features = false }
-=======
-avail-core = {  git = "https://github.com/availproject/avail-core", tag = "core-node-7", default-features = false, features = ["serde", "runtime"] }
-hex = { version = "0.4" }
-base58 = { version = "0.2.0" }
 sp-core = { git = "https://github.com/availproject/polkadot-sdk.git", tag = "polkadot-1.7.1-patch-12", default-features = false }
->>>>>>> a051c2e4
 bounded-collections = { version = "0.2.0", features = ["serde"] }
 primitive-types = { version = "0.13.1", default-features = false }
 log = { version = "0.4.22", default-features = false }
