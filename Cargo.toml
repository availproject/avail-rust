[workspace]

[package]
name = "avail-rust"
edition = "2021"
version = "0.1.1"
license = "ISC"

[lib]
crate-type = ["cdylib", "rlib"]

[dependencies]
derive_more = { version = "1", default-features = false, features = ["from", "constructor"] }
tokio = { version = "1.42.0", default-features = false }
<<<<<<< HEAD
subxt = { version = "0.38.1", default-features = false, features = ["reconnecting-rpc-client", "jsonrpsee"] }
subxt-core = { version = "0.38.1", default-features = false  }
subxt-signer = { version = "0.38.1", default-features = false }
kate-recovery = {  git = "https://github.com/availproject/avail-core", default-features = false, branch="mmp-integration", features = ["serde"] }
=======
subxt = { version = "0.39.0", default-features = false, features = ["reconnecting-rpc-client", "jsonrpsee"] }
subxt-core = { version = "0.39.0", default-features = false  }
subxt-signer = { version = "0.39.0", default-features = false }
kate-recovery = {  git = "https://github.com/availproject/avail-core", default-features = false, tag = "core-node-6", features = ["serde"] }
>>>>>>> 4bc3d63c
serde = { version = "1.0.195", features = ["derive", ] }
serde_json = { version = "1.0.124", features = ["raw_value"] }
codec = { package = "parity-scale-codec", version = "3", default-features = false, features = [
	"derive",
	"full",
	"bit-vec",
] }
scale-info = { version = "2.5.0", features = ["bit-vec"] }
avail-core = {  git = "https://github.com/availproject/avail-core", default-features = false,branch="mmp-integration", features = ["serde", "runtime", "std"] }
kate = {  git = "https://github.com/availproject/avail-core", branch="mmp-integration", features = ["std"] }
hex = { version = "0.4" }
base58 = { version = "0.2.0" }
poly-multiproof = { git = "https://github.com/aphoh/poly-multiproof", ref="494468b86ac8e16dca21d465d921990c578eaad3", default-features = false, features = ['ark-bls12-381', "blst"]}
sp-core = { git = "https://github.com/availproject/polkadot-sdk.git", tag = "polkadot-1.7.1-patch-10", default-features = false }
bounded-collections = { version = "0.2.0", features = ["serde"] }
primitive-types = { version = "0.13.1", default-features = false }
log = { version = "0.4.22", default-features = false }
env_logger = { version = "0.11.5" }

jsonrpsee = { version = "0.24.7",  default-features = false, features = [ "http-client" ], optional = true }
sp-io = { version = "30", default-features = false, features = [ "disable_panic_handler" ], optional = true }

[features]
default = [ "native" ]
native = [
	"derive_more/std",
	"subxt/default",
	"subxt-core/std",
	"subxt-signer/default",
	"kate-recovery/default",
	"dep:jsonrpsee"
]
wasm = [
	"subxt/web",
	"subxt-signer/web",
	"subxt-signer/sr25519",
	"subxt-signer/subxt",
	"dep:sp-io"
]

[patch.crates-io]
sp-core = { git = "https://github.com/availproject/polkadot-sdk.git", tag = "polkadot-1.7.1-patch-10" }
sp-io = { git = "https://github.com/availproject/polkadot-sdk.git", tag = "polkadot-1.7.1-patch-10" }
sp-runtime = { git = "https://github.com/availproject/polkadot-sdk.git", tag = "polkadot-1.7.1-patch-10" }
sp-std = { git = "https://github.com/availproject/polkadot-sdk.git", tag = "polkadot-1.7.1-patch-10" }<|MERGE_RESOLUTION|>--- conflicted
+++ resolved
@@ -12,17 +12,10 @@
 [dependencies]
 derive_more = { version = "1", default-features = false, features = ["from", "constructor"] }
 tokio = { version = "1.42.0", default-features = false }
-<<<<<<< HEAD
-subxt = { version = "0.38.1", default-features = false, features = ["reconnecting-rpc-client", "jsonrpsee"] }
-subxt-core = { version = "0.38.1", default-features = false  }
-subxt-signer = { version = "0.38.1", default-features = false }
-kate-recovery = {  git = "https://github.com/availproject/avail-core", default-features = false, branch="mmp-integration", features = ["serde"] }
-=======
 subxt = { version = "0.39.0", default-features = false, features = ["reconnecting-rpc-client", "jsonrpsee"] }
 subxt-core = { version = "0.39.0", default-features = false  }
 subxt-signer = { version = "0.39.0", default-features = false }
 kate-recovery = {  git = "https://github.com/availproject/avail-core", default-features = false, tag = "core-node-6", features = ["serde"] }
->>>>>>> 4bc3d63c
 serde = { version = "1.0.195", features = ["derive", ] }
 serde_json = { version = "1.0.124", features = ["raw_value"] }
 codec = { package = "parity-scale-codec", version = "3", default-features = false, features = [
