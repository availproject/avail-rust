--- conflicted
+++ resolved
@@ -319,7 +319,6 @@
 		let value = client.request("kate_queryRows", params).await?;
 		Ok(value)
 	}
-<<<<<<< HEAD
 
 	async fn create_cell(positions: Vec<Position>) -> Result<Cells, ClientError> {
 		let cells: Cells = positions
@@ -333,7 +332,7 @@
 			.map_err(|_| ClientError::Custom("Failed to convert to cells".to_string()))?;
 
 		Ok(cells)
-=======
+	}
 }
 
 pub mod rpc {
@@ -348,6 +347,5 @@
 		let params = rpc_params![];
 		let value = client.rpc_client.request("rpc_methods", params).await?;
 		Ok(value)
->>>>>>> 3d0a29ae
 	}
 }